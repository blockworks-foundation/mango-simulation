--- conflicted
+++ resolved
@@ -8,14 +8,11 @@
     branches:
       - main
 
-<<<<<<< HEAD
-=======
 env:
   SCCACHE_GHA_ENABLED: true
   RUSTC_WRAPPER: sccache
   SCCACHE_CACHE_SIZE: "1G"
 
->>>>>>> 7b074e88
 jobs:
   build_all:
     name: Rust project
@@ -37,39 +34,23 @@
           # avoid the default "-D warnings" which thrashes cache
           rustflags: ""
 
-<<<<<<< HEAD
-=======
 
       - name: Run sccache-cache
         uses: mozilla-actions/sccache-action@v0.0.3
 
 
->>>>>>> 7b074e88
       # https://github.com/actions/cache/blob/main/examples.md#rust---cargo
       # https://blog.arriven.wtf/posts/rust-ci-cache/
       - uses: Swatinem/rust-cache@v2
         with:
-<<<<<<< HEAD
-          path: |
-            ~/.cargo/bin/
-            ~/.cargo/registry/index/
-            ~/.cargo/registry/cache/
-            ~/.cargo/git/db/
-            target/
-=======
           # will be covered by sscache
           cache-targets: false
->>>>>>> 7b074e88
           key: ${{ runner.os }}-cargo-${{ hashFiles('**/Cargo.lock') }}
 
 
       - name: Early Build
-<<<<<<< HEAD
-        run: cargo build --workspace --tests
-=======
         run: |
           cargo build --locked --workspace --tests
->>>>>>> 7b074e88
 
       - name: Run fmt+clippy
         run: |
