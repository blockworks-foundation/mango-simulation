--- conflicted
+++ resolved
@@ -185,10 +185,7 @@
             create_update_and_cache_quote_banks(&perp_markets, quote_root_bank, quote_node_banks);
 
         let blockhash = blockhash.clone();
-<<<<<<< HEAD
-=======
-
->>>>>>> 1ffd1e34
+
         while !exit_signal.load(Ordering::Relaxed) {
             send_transaction(
                 tpu_manager.clone(),
